﻿/*---------------------------------------------------------------------------------------------
 *  Copyright (c) Microsoft Corporation. All rights reserved.
 *  Licensed under the MIT License. See License.txt in the project root for license information.
 *--------------------------------------------------------------------------------------------*/

'use strict';
import * as events from 'events';
import vscode = require('vscode');
import Constants = require('../constants/constants');
import LocalizedConstants = require('../constants/localizedConstants');
import Utils = require('../models/utils');
import { SqlOutputContentProvider } from '../models/SqlOutputContentProvider';
import { RebuildIntelliSenseNotification } from '../models/contracts/languageService';
import StatusView from '../views/statusView';
import ConnectionManager from './connectionManager';
import SqlToolsServerClient from '../languageservice/serviceclient';
import { IPrompter } from '../prompts/question';
import CodeAdapter from '../prompts/adapter';
import Telemetry from '../models/telemetry';
import VscodeWrapper from './vscodeWrapper';
import UntitledSqlDocumentService from './untitledSqlDocumentService';
import { ISelectionData } from './../models/interfaces';
import * as path from 'path';
import fs = require('fs');

let opener = require('opener');

/**
 * The main controller class that initializes the extension
 */
export default class MainController implements vscode.Disposable {
    private _context: vscode.ExtensionContext;
    private _event: events.EventEmitter = new events.EventEmitter();
    private _outputContentProvider: SqlOutputContentProvider;
    private _statusview: StatusView;
    private _connectionMgr: ConnectionManager;
    private _prompter: IPrompter;
    private _vscodeWrapper: VscodeWrapper;
    private _initialized: boolean = false;
    private _lastSavedUri: string;
    private _lastSavedTimer: Utils.Timer;
    private _lastOpenedUri: string;
    private _lastOpenedTimer: Utils.Timer;
    private _untitledSqlDocumentService: UntitledSqlDocumentService;

    /**
     * The main controller constructor
     * @constructor
     */
    constructor(context: vscode.ExtensionContext,
                connectionManager?: ConnectionManager,
                vscodeWrapper?: VscodeWrapper) {
        this._context = context;
        if (connectionManager) {
            this._connectionMgr = connectionManager;
        }
        this._vscodeWrapper = vscodeWrapper || new VscodeWrapper();

        this._untitledSqlDocumentService = new UntitledSqlDocumentService(this._vscodeWrapper);
    }

    /**
     * Helper method to setup command registrations
     */
    private registerCommand(command: string): void {
        const self = this;
        this._context.subscriptions.push(vscode.commands.registerCommand(command, () => {
            self._event.emit(command);
        }));
    }

    /**
     * Disposes the controller
     */
    dispose(): void {
        this.deactivate();
    }

    /**
     * Deactivates the extension
     */
    public deactivate(): void {
        Utils.logDebug(LocalizedConstants.extensionDeactivated);
        this.onDisconnect();
        this._statusview.dispose();
    }

    /**
     * Initializes the extension
     */
    public activate():  Promise<boolean> {
        const self = this;

        let activationTimer = new Utils.Timer();

        // register VS Code commands
        this.registerCommand(Constants.cmdConnect);
        this._event.on(Constants.cmdConnect, () => { self.runAndLogErrors(self.onNewConnection(), 'onNewConnection'); });
        this.registerCommand(Constants.cmdDisconnect);
        this._event.on(Constants.cmdDisconnect, () => { self.runAndLogErrors(self.onDisconnect(), 'onDisconnect'); });
        this.registerCommand(Constants.cmdRunQuery);
        this._event.on(Constants.cmdRunQuery, () => { self.onRunQuery(); });
        this.registerCommand(Constants.cmdManageConnectionProfiles);
        this._event.on(Constants.cmdManageConnectionProfiles, () => { self.runAndLogErrors(self.onManageProfiles(), 'onManageProfiles'); });
        this.registerCommand(Constants.cmdChooseDatabase);
        this._event.on(Constants.cmdChooseDatabase, () => { self.runAndLogErrors(self.onChooseDatabase(), 'onChooseDatabase') ; } );
        this.registerCommand(Constants.cmdCancelQuery);
        this._event.on(Constants.cmdCancelQuery, () => { self.onCancelQuery(); });
        this.registerCommand(Constants.cmdShowGettingStarted);
        this._event.on(Constants.cmdShowGettingStarted, () => { self.launchGettingStartedPage(); });
        this.registerCommand(Constants.cmdNewQuery);
        this._event.on(Constants.cmdNewQuery, () => { self.runAndLogErrors(self.onNewQuery(), 'onNewQuery'); });
        this.registerCommand(Constants.cmdRebuildIntelliSenseCache);
        this._event.on(Constants.cmdRebuildIntelliSenseCache, () => { self.onRebuildIntelliSense(); });

        // this._vscodeWrapper = new VscodeWrapper();

        // Add handlers for VS Code generated commands
        this._vscodeWrapper.onDidCloseTextDocument(params => this.onDidCloseTextDocument(params));
        this._vscodeWrapper.onDidOpenTextDocument(params => this.onDidOpenTextDocument(params));
        this._vscodeWrapper.onDidSaveTextDocument(params => this.onDidSaveTextDocument(params));

        return this.initialize(activationTimer);
    }

    /**
     * Returns a flag indicating if the extension is initialized
     */
    public isInitialized(): boolean {
        return this._initialized;
    }

    /**
     * Initializes the extension
     */
    public initialize(activationTimer: Utils.Timer): Promise<boolean> {
        const self = this;

        // initialize language service client
        return new Promise<boolean>( (resolve, reject) => {
<<<<<<< HEAD
            SqlToolsServerClient.instance.initialize(self._context).then(serverResult => {
=======
                // Initialize telemetry
                Telemetry.initialize(self._context);

                SqlToolsServerClient.instance.initialize(self._context).then(serverResult => {

>>>>>>> 0ad7a4d4
                // Init status bar
                self._statusview = new StatusView();

                // Init CodeAdapter for use when user response to questions is needed
                self._prompter = new CodeAdapter();

                // Init content provider for results pane
                self._outputContentProvider = new SqlOutputContentProvider(self._context, self._statusview);
                let registration = vscode.workspace.registerTextDocumentContentProvider(SqlOutputContentProvider.providerName, self._outputContentProvider);
                self._context.subscriptions.push(registration);

                // Init connection manager and connection MRU
                self._connectionMgr = new ConnectionManager(self._context, self._statusview, self._prompter);



                activationTimer.end();

                // telemetry for activation
                Telemetry.sendTelemetryEvent('ExtensionActivated', {},
                    { activationTime: activationTimer.getDuration(), serviceInstalled: serverResult.installedBeforeInitializing ? 1 : 0 }
                );

                self.showReleaseNotesPrompt();

                Utils.logDebug(LocalizedConstants.extensionActivated);
                self._initialized = true;
                resolve(true);
            }).catch(err => {
                Telemetry.sendTelemetryEventForException(err, 'initialize');
                reject(err);
            });
        });
    }

    /**
     * Handles the command to cancel queries
     */
    private onCancelQuery(): void {
        try {
            let uri = this._vscodeWrapper.activeTextEditorUri;
            Telemetry.sendTelemetryEvent('CancelQuery');
            this._outputContentProvider.cancelQuery(uri);
        } catch (err) {
            Telemetry.sendTelemetryEventForException(err, 'onCancelQuery');
        }
    }

    /**
     * Choose a new database from the current server
     */
    private onChooseDatabase(): Promise<boolean> {
        if (this.CanRunCommand()) {
            return this._connectionMgr.onChooseDatabase();
        }
        return Promise.resolve(false);
    }

    /**
     * Close active connection, if any
     */
    private onDisconnect(): Promise<any> {
        if (this.CanRunCommand()) {
            let fileUri = this._vscodeWrapper.activeTextEditorUri;
            let queryRunner = this._outputContentProvider.getQueryRunner(fileUri);
            if (queryRunner && queryRunner.isExecutingQuery) {
                this._outputContentProvider.cancelQuery(fileUri);
            }
            return this._connectionMgr.onDisconnect();
        }
        return Promise.resolve(false);
    }

    /**
     * Manage connection profiles (create, edit, remove).
     */
    private onManageProfiles(): Promise<boolean> {
        if (this.CanRunCommand()) {
            Telemetry.sendTelemetryEvent('ManageProfiles');
            return this._connectionMgr.onManageProfiles();
        }
        return Promise.resolve(false);
    }

    /**
     * Let users pick from a list of connections
     */
    public onNewConnection(): Promise<boolean> {
        if (this.CanRunCommand()) {
            return this._connectionMgr.onNewConnection();
        }
        return Promise.resolve(false);
    }

    /**
     * Clear and rebuild the IntelliSense cache
     */
    public onRebuildIntelliSense(): void {
        if (this.CanRunCommand()) {
            const fileUri = this._vscodeWrapper.activeTextEditorUri;
            if (fileUri && this._vscodeWrapper.isEditingSqlFile) {
                this._statusview.languageServiceStatusChanged(fileUri, LocalizedConstants.updatingIntelliSenseStatus);
                SqlToolsServerClient.instance.sendNotification(RebuildIntelliSenseNotification.type, {
                    ownerUri: fileUri
                });
            } else {
                this._vscodeWrapper.showWarningMessage(LocalizedConstants.msgOpenSqlFile);
            }
        }
    }

    /**
     * get the T-SQL query from the editor, run it and show output
     */
    public onRunQuery(): void {
        try {
            if (!this.CanRunCommand()) {
                return;
            }
            const self = this;
            if (!this._vscodeWrapper.isEditingSqlFile) {
                // Prompt the user to change the language mode to SQL before running a query
                this._connectionMgr.connectionUI.promptToChangeLanguageMode().then( result => {
                    if (result) {
                        self.onRunQuery();
                    }
                }).catch(err => {
                    self._vscodeWrapper.showErrorMessage(LocalizedConstants.msgError + err);
                });
            } else if (!this._connectionMgr.isConnected(this._vscodeWrapper.activeTextEditorUri)) {
                // If we are disconnected, prompt the user to choose a connection before executing
                this.onNewConnection().then(result => {
                    if (result) {
                        self.onRunQuery();
                    }
                }).catch(err => {
                    self._vscodeWrapper.showErrorMessage(LocalizedConstants.msgError + err);
                });
            } else {
                let editor = this._vscodeWrapper.activeTextEditor;
                let uri = this._vscodeWrapper.activeTextEditorUri;
                let title = path.basename(editor.document.fileName);
                let querySelection: ISelectionData;

                // Calculate the selection if we have a selection, otherwise we'll use null to indicate
                // the entire document is the selection
                if (!editor.selection.isEmpty) {
                    let selection = editor.selection;
                    querySelection = {
                        startLine: selection.start.line,
                        startColumn: selection.start.character,
                        endLine: selection.end.line,
                        endColumn: selection.end.character
                    };
                }

                // Trim down the selection. If it is empty after selecting, then we don't execute
                let selectionToTrim = editor.selection.isEmpty ? undefined : editor.selection;
                if (editor.document.getText(selectionToTrim).trim().length === 0) {
                    return;
                }

                Telemetry.sendTelemetryEvent('RunQuery');

                this._outputContentProvider.runQuery(this._statusview, uri, querySelection, title);
            }
        } catch (err) {
            Telemetry.sendTelemetryEventForException(err, 'OnRunquery');
        }

    }

    /**
     * Executes a callback and logs any errors raised
     */
    private runAndLogErrors<T>(promise: Promise<T>, handlerName: string): Promise<T> {
        let self = this;
        return promise.catch(err => {
            self._vscodeWrapper.showErrorMessage(LocalizedConstants.msgError + err);
            Telemetry.sendTelemetryEventForException(err, handlerName);
        });
    }

    /**
     * Access the connection manager for testing
     */
    public get connectionManager(): ConnectionManager {
        return this._connectionMgr;
    }

    public set connectionManager(connectionManager: ConnectionManager) {
        this._connectionMgr = connectionManager;
    }

    public set untitledSqlDocumentService(untitledSqlDocumentService: UntitledSqlDocumentService) {
        this._untitledSqlDocumentService = untitledSqlDocumentService;
    }


    /**
     * Verifies the extension is initilized and if not shows an error message
     */
    private CanRunCommand(): boolean {
        if (this._connectionMgr === undefined) {
            Utils.showErrorMsg(LocalizedConstants.extensionNotInitializedError);
            return false;
        }
        return true;
    }

    /**
     * Prompt the user to view release notes if this is new extension install
     */
    private showReleaseNotesPrompt(): void {
        let self = this;
        if (!this.doesExtensionLaunchedFileExist()) {
            // ask the user to view a scenario document
            let confirmText = 'View Now';
            this._vscodeWrapper.showInformationMessage(
                    'View mssql for Visual Studio Code release notes?', confirmText)
                .then((choice) => {
                    if (choice === confirmText) {
                        self.launchReleaseNotesPage();
                    }
                });
        }
    }

    /**
     * Shows the release notes page in the preview browser
     */
    private launchReleaseNotesPage(): void {
        opener(Constants.changelogLink);
    }

     /**
      * Shows the Getting Started page in the preview browser
      */
    private launchGettingStartedPage(): void {
        opener(Constants.gettingStartedGuideLink);
    }

    /**
     * Opens a new query and creates new connection
     */
    public onNewQuery(): Promise<boolean> {
        if (this.CanRunCommand()) {
            return this._untitledSqlDocumentService.newQuery().then(x => {
                return this._connectionMgr.onNewConnection();
            });
        }
        return Promise.resolve(false);
    }

    /**
     * Check if the extension launched file exists.
     * This is to detect when we are running in a clean install scenario.
     */
    private doesExtensionLaunchedFileExist(): boolean {
        // check if file already exists on disk
        let filePath = this._context.asAbsolutePath('extensionlaunched.dat');
        try {
            // this will throw if the file does not exist
            fs.statSync(filePath);
            return true;
        } catch (err) {
            try {
                // write out the "first launch" file if it doesn't exist
                fs.writeFile(filePath, 'launched');
            } catch (err) {
                // ignore errors writing first launch file since there isn't really
                // anything we can do to recover in this situation.
            }
            return false;
        }
    }

    /**
     * Called by VS Code when a text document closes. This will dispatch calls to other
     * controllers as needed. Determines if this was a normal closed file, a untitled closed file,
     * or a renamed file
     * @param doc The document that was closed
     */
    public onDidCloseTextDocument(doc: vscode.TextDocument): void {
        if (this._connectionMgr === undefined) {
            // Avoid processing events before initialization is complete
            return;
        }
        let closedDocumentUri: string = doc.uri.toString();
        let closedDocumentUriScheme: string = doc.uri.scheme;

        // Stop timers if they have been started
        if (this._lastSavedTimer) {
            this._lastSavedTimer.end();
        }

        if (this._lastOpenedTimer) {
            this._lastOpenedTimer.end();
        }

        // Determine which event caused this close event

        // If there was a saveTextDoc event just before this closeTextDoc event and it
        // was untitled then we know it was an untitled save
        if (this._lastSavedUri &&
                closedDocumentUriScheme === LocalizedConstants.untitledScheme &&
                this._lastSavedTimer.getDuration() < Constants.untitledSaveTimeThreshold) {
            // Untitled file was saved and connection will be transfered
            this._connectionMgr.transferFileConnection(closedDocumentUri, this._lastSavedUri);

        // If there was an openTextDoc event just before this closeTextDoc event then we know it was a rename
        } else if (this._lastOpenedUri &&
                this._lastOpenedTimer.getDuration() < Constants.renamedOpenTimeThreshold) {
            // File was renamed and connection will be transfered
            this._connectionMgr.transferFileConnection(closedDocumentUri, this._lastOpenedUri);

        } else {
            // Pass along the close event to the other handlers for a normal closed file
            this._connectionMgr.onDidCloseTextDocument(doc);
            this._outputContentProvider.onDidCloseTextDocument(doc);
        }


        // Reset special case timers and events
        this._lastSavedUri = undefined;
        this._lastSavedTimer = undefined;
        this._lastOpenedTimer = undefined;
        this._lastOpenedUri = undefined;
    }

    /**
     * Called by VS Code when a text document is opened. Checks if a SQL file was opened
     * to enable features of our extension for the document.
     */
    public onDidOpenTextDocument(doc: vscode.TextDocument): void {
        if (this._connectionMgr === undefined) {
            // Avoid processing events before initialization is complete
            return;
        }
        this._connectionMgr.onDidOpenTextDocument(doc);

        // Setup properties incase of rename
        this._lastOpenedTimer = new Utils.Timer();
        this._lastOpenedTimer.start();
        this._lastOpenedUri = doc.uri.toString();
    }

    /**
     * Called by VS Code when a text document is saved. Will trigger a timer to
     * help determine if the file was a file saved from an untitled file.
     * @param doc The document that was saved
     */
    public onDidSaveTextDocument(doc: vscode.TextDocument): void {
        if (this._connectionMgr === undefined) {
            // Avoid processing events before initialization is complete
            return;
        }

        let savedDocumentUri: string = doc.uri.toString();

        // Keep track of which file was last saved and when for detecting the case when we save an untitled document to disk
        this._lastSavedTimer = new Utils.Timer();
        this._lastSavedTimer.start();
        this._lastSavedUri = savedDocumentUri;
    }
}<|MERGE_RESOLUTION|>--- conflicted
+++ resolved
@@ -138,15 +138,11 @@
 
         // initialize language service client
         return new Promise<boolean>( (resolve, reject) => {
-<<<<<<< HEAD
-            SqlToolsServerClient.instance.initialize(self._context).then(serverResult => {
-=======
                 // Initialize telemetry
                 Telemetry.initialize(self._context);
 
                 SqlToolsServerClient.instance.initialize(self._context).then(serverResult => {
 
->>>>>>> 0ad7a4d4
                 // Init status bar
                 self._statusview = new StatusView();
 
