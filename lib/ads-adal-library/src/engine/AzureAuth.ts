/* --------------------------------------------------------------------------------------------
 * Copyright (c) Microsoft Corporation. All rights reserved.
 * Licensed under the MIT License. See License.txt in the project root for license information.
 * ------------------------------------------------------------------------------------------ */
import { ProviderSettings, SecureStorageProvider, Tenant, AADResource, LoginResponse, Deferred, AzureAccount, Logger, MessageDisplayer, ErrorLookup, CachingProvider, RefreshTokenPostData, AuthorizationCodePostData, TokenPostData, AccountKey, StringLookup, DeviceCodeStartPostData, DeviceCodeCheckPostData, AzureAuthType, AccountType, UserInteraction } from '../models';
import { AzureAuthError } from '../errors/AzureAuthError';
import { ErrorCodes }  from '../errors/errors';
import axios, { AxiosRequestConfig, AxiosResponse } from 'axios';
import { AccessToken, Token, TokenClaims, RefreshToken, OAuthTokenResponse } from '../models/auth';
import * as qs from 'qs';
import * as url from 'url';

export abstract class AzureAuth {
	public static readonly ACCOUNT_VERSION = '2.0';

	protected readonly commonTenant: Tenant = {
		id: 'common',
		displayName: 'common'
	};
	protected readonly clientId: string;
	protected readonly loginEndpointUrl: string;
	constructor(
		protected readonly providerSettings: ProviderSettings,
		protected readonly secureStorage: SecureStorageProvider,
		protected readonly cachingProvider: CachingProvider,
		protected readonly logger: Logger,
		protected readonly messageDisplayer: MessageDisplayer,
		protected readonly errorLookup: ErrorLookup,
		protected readonly userInteraction: UserInteraction,
		protected readonly stringLookup: StringLookup,
		protected readonly azureAuthType: AzureAuthType
	) {
		this.clientId = providerSettings.clientId;
		this.loginEndpointUrl = providerSettings.loginEndpoint;
	}

	protected abstract async login(tenant: Tenant, resource: AADResource): Promise<LoginResponse>;

	public async startLogin(): Promise<AzureAccount | undefined> {
		let loginComplete: Deferred<void> | undefined;
		try {
			const result = await this.login(this.commonTenant, this.providerSettings.resources.windowsManagementResource);
			loginComplete = result?.authComplete;
			if (!result?.response) {
				this.logger.error('Authentication failed');
				return undefined;
			}
			const account = await this.hydrateAccount(result.response.accessToken, result.response.tokenClaims);
			loginComplete?.resolve();
			return account;
		} catch (ex) {
			if (ex instanceof AzureAuthError) {
				loginComplete?.reject(ex.getPrintableString());
				// Let the caller deal with the error too.
				throw ex;
			}
			this.logger.error(ex);
			return undefined;
		}
	}

	public getHomeTenant(account: AzureAccount): Tenant {
		// Home is defined by the API
		// Lets pick the home tenant - and fall back to commonTenant if they don't exist
		return account.properties.tenants.find(t => t.tenantCategory === 'Home') ?? account.properties.tenants[0] ?? this.commonTenant;
	}

	public async refreshAccess(account: AzureAccount): Promise<AzureAccount> {
		// Deprecated account - delete it.
		if (account.key.accountVersion !== AzureAuth.ACCOUNT_VERSION) {
			account.delete = true;
			return account;
		}
		try {
			const tenant = this.getHomeTenant(account);
			const tokenResult = await this.getAccountSecurityToken(account, tenant.id, this.providerSettings.resources.windowsManagementResource);
			if (!tokenResult) {
				account.isStale = true;
				return account;
			}

			const tokenClaims = this.getTokenClaims(tokenResult.token);
			if (!tokenClaims) {
				account.isStale = true;
				return account;
			}
			return await this.hydrateAccount(tokenResult, tokenClaims);
		} catch (ex) {
			account.isStale = true;
			// Let caller deal with it too.
			throw ex;

		}
	}

	public async hydrateAccount(token: Token | AccessToken, tokenClaims: TokenClaims): Promise<AzureAccount> {
		const tenants = await this.getTenants({ ...token });
		const account = this.createAccount(tokenClaims, token.key, tenants);
		return account;
	}

	public async getAccountSecurityToken(account: AzureAccount, tenantId: string, azureResource: AADResource): Promise<Token | undefined> {
		if (account.isStale === true) {
			this.logger.log('Account was stale. No tokens being fetched.');
			return undefined;
		}
		const tenant = account.properties.tenants.find(t => t.id === tenantId);

		if (!tenant) {
			throw new AzureAuthError(ErrorCodes.Tenant, this.errorLookup.getTenantNotFoundError({ tenantId }), undefined);
		}

		const cachedTokens = await this.getSavedToken(tenant, azureResource, account.key);

		// Let's check to see if we can just use the cached tokens to return to the user
		if (cachedTokens?.accessToken) {
			let expiry = Number(cachedTokens.expiresOn);
			if (Number.isNaN(expiry)) {
				this.logger.log('Expiration time was not defined. This is expected on first launch');
				expiry = 0;
			}
			const currentTime = new Date().getTime() / 1000;

			let accessToken = cachedTokens.accessToken;
			let expiresOn = Number(cachedTokens.expiresOn);
			const remainingTime = expiry - currentTime;
			const maxTolerance = 2 * 60; // two minutes

			if (remainingTime < maxTolerance) {
				const result = await this.refreshToken(tenant, azureResource, cachedTokens.refreshToken);
				if (!result) {
					//TODO: return an error message here
					return undefined;
				}
				accessToken = result.accessToken;
				expiresOn = Number(result.expiresOn);
			}
			// Let's just return here.
			if (accessToken) {
				return {
					...accessToken,
<<<<<<< HEAD
					expiresOn: Number(expiresOn),
=======
					expiresOn: expiresOn,
>>>>>>> fdf53680
					tokenType: 'Bearer'
				};
			}
		}

		// User didn't have any cached tokens, or the cached tokens weren't useful.
		// For most users we can use the refresh token from the general microsoft resource to an access token of basically any type of resource we want.
		const baseTokens = await this.getSavedToken(this.commonTenant, this.providerSettings.resources.windowsManagementResource, account.key);
		if (!baseTokens) {
			this.logger.error('User had no base tokens for the basic resource registered. This should not happen and indicates something went wrong with the authentication cycle');
			account.isStale = true;
			// Something failed with the authentication, or your tokens have been deleted from the system. Please try adding your account to Azure Data Studio again
			throw new AzureAuthError(ErrorCodes.AuthError, this.errorLookup.getSimpleError(ErrorCodes.AuthError));
		}
		// Let's try to convert the access token type, worst case we'll have to prompt the user to do an interactive authentication.
		const result = await this.refreshToken(tenant, azureResource, baseTokens.refreshToken);
		if (result?.accessToken) {
			return {
				...result.accessToken,
				expiresOn: Number(result.accessToken),
				tokenType: 'Bearer'
			};
		}
		return undefined;
	}

	/**
	 * Refreshes a token, if a refreshToken is passed in then we use that. If it is not passed in then we will prompt the user for consent.
	 * @param tenant
	 * @param resource
	 * @param refreshToken
	 */
	public async refreshToken(tenant: Tenant, resource: AADResource, refreshToken: RefreshToken | undefined): Promise<OAuthTokenResponse | undefined> {
		if (refreshToken) {
			const postData: RefreshTokenPostData = {
				grant_type: 'refresh_token',
				client_id: this.clientId,
				refresh_token: refreshToken.token,
				tenant: tenant.id,
				resource: resource.endpoint
			};

			return this.getToken(tenant, resource, postData);
		}

		return this.handleInteractionRequired(tenant, resource);
	}

	public async getToken(tenant: Tenant, resource: AADResource, postData: AuthorizationCodePostData | TokenPostData | RefreshTokenPostData): Promise<OAuthTokenResponse | undefined> {
		const tokenUrl = `${this.loginEndpointUrl}${tenant.id}/oauth2/token`;
		const response = await this.makePostRequest(tokenUrl, postData);

		if (response.data.error === 'interaction_required') {
			return this.handleInteractionRequired(tenant, resource);
		}

		if (response.data.error) {
			this.logger.error('Response error!', response.data);
			// Token retrival failed with an error. Open developer tools to view the error
			throw new AzureAuthError(ErrorCodes.TokenRetrieval, this.errorLookup.getSimpleError(ErrorCodes.TokenRetrieval));
		}

		const accessTokenString = response.data.access_token;
		const refreshTokenString = response.data.refresh_token;
		const expiresOnString = response.data.expires_on;

		return this.getTokenHelper(tenant, resource, accessTokenString, refreshTokenString, expiresOnString);
	}

	public getUserKey(tokenClaims: TokenClaims): string {
		// Personal accounts don't have an oid when logging into the `common` tenant, but when logging into their home tenant they end up having an oid.
		// This makes the key for the same account be different.
		// We need to special case personal accounts.

		let userKey: string;
		if (tokenClaims.idp === 'live.com') { // Personal account
			userKey = tokenClaims.unique_name ?? tokenClaims.email ?? tokenClaims.sub;
		} else {
			userKey = tokenClaims.home_oid ?? tokenClaims.oid ?? tokenClaims.unique_name ?? tokenClaims.email ?? tokenClaims.sub;
		}

		if (!userKey) {
			this.logger.pii(tokenClaims);
			throw new AzureAuthError(ErrorCodes.UserKey, this.errorLookup.getSimpleError(ErrorCodes.UserKey));
		}

		return userKey;
	}

	public async getTokenHelper(tenant: Tenant, resource: AADResource, accessTokenString: string, refreshTokenString: string, expiresOnString: string): Promise<OAuthTokenResponse | undefined> {
		if (!accessTokenString) {
			// No access token returned from Microsoft OAuth
			throw new AzureAuthError(ErrorCodes.NoAccessTokenReturned, this.errorLookup.getSimpleError(ErrorCodes.NoAccessTokenReturned));
		}

		const tokenClaims = this.getTokenClaims(accessTokenString);
		if (!tokenClaims) {
			return undefined;
		}

		const userKey = this.getUserKey(tokenClaims);

		if (!userKey) {
			// The user had no unique identifier within AAD
			throw new AzureAuthError(ErrorCodes.UniqueIdentifier, this.errorLookup.getSimpleError(ErrorCodes.UniqueIdentifier));
		}

		const accessToken: AccessToken = {
			token: accessTokenString,
			key: userKey
		};

		let refreshToken: RefreshToken | undefined = undefined;

		if (refreshTokenString) {
			refreshToken = {
				token: refreshTokenString,
				key: userKey
			};
		}

		const result: OAuthTokenResponse = {
			accessToken,
			refreshToken,
			tokenClaims,
			expiresOn: expiresOnString
		};

		const accountKey: AccountKey = {
			providerId: this.providerSettings.id,
			id: userKey
		};

		await this.saveToken(tenant, resource, accountKey, result);

		return result;
	}

	//#region tenant calls
	public async getTenants(token: AccessToken): Promise<Tenant[]> {
		interface TenantResponse { // https://docs.microsoft.com/en-us/rest/api/resources/tenants/list
			id: string;
			tenantId: string;
			displayName?: string;
			tenantCategory?: string;
		}

		const tenantUri = url.resolve(this.providerSettings.resources.azureManagementResource.endpoint, 'tenants?api-version=2019-11-01');
		try {
			const tenantResponse = await this.makeGetRequest(tenantUri, token.token);
			this.logger.pii('getTenants', tenantResponse.data);
			const tenants: Tenant[] = tenantResponse.data.value.map((tenantInfo: TenantResponse) => {
				return {
					id: tenantInfo.tenantId,
					displayName: tenantInfo.displayName ?? tenantInfo.tenantId,
					userId: token.key,
					tenantCategory: tenantInfo.tenantCategory
				} as Tenant;
			});

			const homeTenantIndex = tenants.findIndex(tenant => tenant.tenantCategory === 'Home');
			if (homeTenantIndex >= 0) {
				const homeTenant = tenants.splice(homeTenantIndex, 1);
				tenants.unshift(homeTenant[0]);
			}

			return tenants;
		} catch (ex) {
			// Error retrieving tenant information
			throw new AzureAuthError(ErrorCodes.Tenant, this.errorLookup.getSimpleError(ErrorCodes.Tenant), ex);
		}
	}

	//#endregion

	//#region token management
	private async saveToken(tenant: Tenant, resource: AADResource, accountKey: AccountKey, { accessToken, refreshToken, expiresOn }: OAuthTokenResponse) {
		if (!tenant.id || !resource.id) {
			this.logger.pii('Tenant ID or resource ID was undefined', tenant, resource);
			// Error when adding your account to the cache
			throw new AzureAuthError(ErrorCodes.AddAccount, this.errorLookup.getSimpleError(ErrorCodes.AddAccount));
		}
		try {
			await this.cachingProvider.set(`${accountKey.id}_access_${resource.id}_${tenant.id}`, JSON.stringify(accessToken));
			await this.cachingProvider.set(`${accountKey.id}_refresh_${resource.id}_${tenant.id}`, JSON.stringify(refreshToken));
			await this.cachingProvider.set(`${accountKey.id}_${tenant.id}_${resource.id}`, expiresOn);
		} catch (ex) {
			this.logger.error(ex);
			// Error when adding your account to the cache
			throw new AzureAuthError(ErrorCodes.AddAccount, this.errorLookup.getSimpleError(ErrorCodes.AddAccount));
		}
	}

	public async getSavedToken(tenant: Tenant, resource: AADResource, accountKey: AccountKey): Promise<{ accessToken: AccessToken; refreshToken: RefreshToken; expiresOn: string; } | undefined> {
		if (!tenant.id || !resource.id) {
			this.logger.pii('Tenant ID or resource ID was undefined', tenant, resource);
			// Error when getting your account from the cache
			throw new AzureAuthError(ErrorCodes.GetAccount, this.errorLookup.getSimpleError(ErrorCodes.GetAccount));
		}

		let accessTokenString: string;
		let refreshTokenString: string;
		let expiresOn: string;
		try {
			accessTokenString = await this.cachingProvider.get(`${accountKey.id}_access_${resource.id}_${tenant.id}`);
			refreshTokenString = await this.cachingProvider.get(`${accountKey.id}_refresh_${resource.id}_${tenant.id}`);
			expiresOn = await this.cachingProvider.get(`${accountKey.id}_${tenant.id}_${resource.id}`);
		} catch (ex) {
			this.logger.error(ex);
			// Error when getting your account from the cache
			throw new AzureAuthError(ErrorCodes.GetAccount, this.errorLookup.getSimpleError(ErrorCodes.GetAccount));
		}

		try {
			if (!accessTokenString) {
				return undefined;
			}
			const accessToken: AccessToken = JSON.parse(accessTokenString);
			let refreshToken: RefreshToken;
			if (refreshTokenString) {
				refreshToken = JSON.parse(refreshTokenString);
			} else {
				return undefined;
			}

			return {
				accessToken, refreshToken, expiresOn
			};
		} catch (ex) {
			this.logger.error(ex);
			// Error when parsing your account from the cache
			throw new AzureAuthError(ErrorCodes.ParseAccount, this.errorLookup.getSimpleError(ErrorCodes.ParseAccount));
		}
	}

	public async deleteAccountCache(accountKey: AccountKey): Promise<void> {
		const results = await this.cachingProvider.findCredentials(accountKey.id);

		for (let { account } of results) {
			await this.cachingProvider.remove(account);
		}
	}
	//#endregion

	//#region interaction handling

	public async handleInteractionRequired(tenant: Tenant, resource: AADResource): Promise<OAuthTokenResponse | undefined> {
		const shouldOpen = await this.askUserForInteraction(tenant, resource);
		if (shouldOpen) {
			const result = await this.login(tenant, resource);
			result?.authComplete?.resolve();
			return result?.response;
		}
		return undefined;
	}

	/**
	 * Asks the user if they would like to do the interaction based authentication as required by OAuth2
	 * @param tenant
	 * @param resource
	 */
	private async askUserForInteraction(tenant: Tenant, resource: AADResource): Promise<boolean> {
		return this.userInteraction.askForConsent(this.stringLookup.getInteractionRequiredString({ tenant, resource }));

	}
	//#endregion

	//#region data modeling

	public createAccount(tokenClaims: TokenClaims, key: string, tenants: Tenant[]): AzureAccount {
		// Determine if this is a microsoft account
		let accountType: AccountType;

		if (tokenClaims?.idp === 'live.com') {
			accountType = AccountType.Microsoft;
		} else {
			accountType = AccountType.WorkSchool;
		}

		const name = tokenClaims.name ?? tokenClaims.email ?? tokenClaims.unique_name;
		const email = tokenClaims.email ?? tokenClaims.unique_name;

		let displayName = name;
		if (email) {
			displayName = `${displayName} - ${email}`;
		}

		const account: AzureAccount = {
			key: {
				providerId: this.providerSettings.id,
				id: key,
				accountVersion: AzureAuth.ACCOUNT_VERSION,
			},
			displayInfo: {
				accountType,
				userId: key,
				displayName,
				email,
				name,
			},
			properties: {
				providerSettings: this.providerSettings,
				isMsAccount: accountType === AccountType.Microsoft,
				tenants,
				azureAuthType: this.azureAuthType
			},
			isStale: false
		};

		return account;
	}

	//#endregion

	//#region network functions
	public async makePostRequest(url: string, postData: AuthorizationCodePostData | TokenPostData | DeviceCodeStartPostData | DeviceCodeCheckPostData): Promise<AxiosResponse<any>> {
		const config: AxiosRequestConfig = {
			headers: {
				'Content-Type': 'application/x-www-form-urlencoded'
			},
			validateStatus: () => true // Never throw
		};

		// Intercept response and print out the response for future debugging
		const response = await axios.post(url, qs.stringify(postData), config);
		this.logger.pii(url, postData, response.data);
		return response;
	}

	private async makeGetRequest(url: string, token: string): Promise<AxiosResponse<any>> {
		const config: AxiosRequestConfig = {
			headers: {
				'Content-Type': 'application/json',
				'Authorization': `Bearer ${token}`
			},
			validateStatus: () => true // Never throw
		};

		const response = await axios.get(url, config);
		this.logger.pii(url, response.data);
		return response;
	}

	//#endregion

	//#region utils
	protected getTokenClaims(accessToken: string): TokenClaims | undefined {
		try {
			const split = accessToken.split('.');
			return JSON.parse(Buffer.from(split[1], 'base64').toString('binary'));
		} catch (ex) {
			throw new Error('Unable to read token claims: ' + JSON.stringify(ex));
		}
	}

	protected toBase64UrlEncoding(base64string: string): string {
		return base64string.replace(/=/g, '').replace(/\+/g, '-').replace(/\//g, '_'); // Need to use base64url encoding
	}

	public async deleteAllCache(): Promise<void> {
		await this.secureStorage.clear();
	}
	//#endregion
}<|MERGE_RESOLUTION|>--- conflicted
+++ resolved
@@ -139,11 +139,7 @@
 			if (accessToken) {
 				return {
 					...accessToken,
-<<<<<<< HEAD
-					expiresOn: Number(expiresOn),
-=======
 					expiresOn: expiresOn,
->>>>>>> fdf53680
 					tokenType: 'Bearer'
 				};
 			}
