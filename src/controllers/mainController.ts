﻿/*---------------------------------------------------------------------------------------------
 *  Copyright (c) Microsoft Corporation. All rights reserved.
 *  Licensed under the MIT License. See License.txt in the project root for license information.
 *--------------------------------------------------------------------------------------------*/

'use strict';
import * as events from 'events';
import vscode = require('vscode');
import Constants = require('../models/constants');
import Utils = require('../models/utils');
import { SqlOutputContentProvider } from '../models/SqlOutputContentProvider';
import StatusView from '../views/statusView';
import ConnectionManager from './connectionManager';
import SqlToolsServerClient from '../languageservice/serviceclient';
import { IPrompter } from '../prompts/question';
import CodeAdapter from '../prompts/adapter';
import Telemetry from '../models/telemetry';
import VscodeWrapper from './vscodeWrapper';
import { ISelectionData } from './../models/interfaces';
import * as path from 'path';
import fs = require('fs');

/**
 * The main controller class that initializes the extension
 */
export default class MainController implements vscode.Disposable {
    private _context: vscode.ExtensionContext;
    private _event: events.EventEmitter = new events.EventEmitter();
    private _outputContentProvider: SqlOutputContentProvider;
    private _statusview: StatusView;
    private _connectionMgr: ConnectionManager;
    private _prompter: IPrompter;
    private _vscodeWrapper: VscodeWrapper;
    private _initialized: boolean = false;
    private _lastSavedUri: string;
    private _lastSavedTimer: Utils.Timer;

    /**
     * The main controller constructor
     * @constructor
     */
    constructor(context: vscode.ExtensionContext,
                connectionManager?: ConnectionManager,
                vscodeWrapper?: VscodeWrapper) {
        this._context = context;
        if (connectionManager) {
            this._connectionMgr = connectionManager;
        }
        if (vscodeWrapper) {
            this._vscodeWrapper = vscodeWrapper;
        }
    }

    /**
     * Helper method to setup command registrations
     */
    private registerCommand(command: string): void {
        const self = this;
        this._context.subscriptions.push(vscode.commands.registerCommand(command, () => {
            self._event.emit(command);
        }));
    }

    /**
     * Disposes the controller
     */
    dispose(): void {
        this.deactivate();
    }

    /**
     * Deactivates the extension
     */
    public deactivate(): void {
        Utils.logDebug(Constants.extensionDeactivated);
        this.onDisconnect();
        this._statusview.dispose();
    }

    /**
     * Initializes the extension
     */
    public activate():  Promise<boolean> {
        const self = this;

        let activationTimer = new Utils.Timer();

        // register VS Code commands
        this.registerCommand(Constants.cmdConnect);
        this._event.on(Constants.cmdConnect, () => { self.runAndLogErrors(self.onNewConnection()); });
        this.registerCommand(Constants.cmdDisconnect);
        this._event.on(Constants.cmdDisconnect, () => { self.runAndLogErrors(self.onDisconnect()); });
        this.registerCommand(Constants.cmdRunQuery);
        this._event.on(Constants.cmdRunQuery, () => { self.onRunQuery(); });
        this.registerCommand(Constants.cmdManageConnectionProfiles);
        this._event.on(Constants.cmdManageConnectionProfiles, () => { self.runAndLogErrors(self.onManageProfiles()); });
        this.registerCommand(Constants.cmdChooseDatabase);
        this._event.on(Constants.cmdChooseDatabase, () => { self.onChooseDatabase(); } );
<<<<<<< HEAD
        this.registerCommand(Constants.cmdShowReleaseNotes);
        this._event.on(Constants.cmdShowReleaseNotes, () => { self.launchReleaseNotesPage(); } );
        this.registerCommand(Constants.cmdCancelQuery);
        this._event.on(Constants.cmdCancelQuery, () => { self.onCancelQuery(); });
=======
>>>>>>> e401ed24

        this._vscodeWrapper = new VscodeWrapper();

        // Add handlers for VS Code generated commands
        this._vscodeWrapper.onDidCloseTextDocument(params => this.onDidCloseTextDocument(params));
        this._vscodeWrapper.onDidOpenTextDocument(params => this.onDidOpenTextDocument(params));
        this._vscodeWrapper.onDidSaveTextDocument(params => this.onDidSaveTextDocument(params));

        return this.initialize(activationTimer);
    }

    /**
     * Returns a flag indicating if the extension is initialized
     */
    public isInitialized(): boolean {
        return this._initialized;
    }

    /**
     * Initializes the extension
     */
    public initialize(activationTimer: Utils.Timer): Promise<boolean> {
        const self = this;

        // initialize language service client
        return new Promise<boolean>( (resolve, reject) => {
                SqlToolsServerClient.instance.initialize(self._context).then(() => {

                // Init status bar
                self._statusview = new StatusView();

                // Init CodeAdapter for use when user response to questions is needed
                self._prompter = new CodeAdapter();

                // Init content provider for results pane
                self._outputContentProvider = new SqlOutputContentProvider(self._context, self._statusview);
                let registration = vscode.workspace.registerTextDocumentContentProvider(SqlOutputContentProvider.providerName, self._outputContentProvider);
                self._context.subscriptions.push(registration);

                // Init connection manager and connection MRU
                self._connectionMgr = new ConnectionManager(self._context, self._statusview, self._prompter);

                activationTimer.end();

                // telemetry for activation
                Telemetry.sendTelemetryEvent(self._context, 'ExtensionActivated', {},
                    { activationTime: activationTimer.getDuration() }
                );

                self.showReleaseNotesPrompt();

                Utils.logDebug(Constants.extensionActivated);
                self._initialized = true;
                resolve(true);
            });
        });
    }

    /**
     * Handles the command to cancel queries
     */
    private onCancelQuery(): void {
        let uri = this._vscodeWrapper.activeTextEditorUri;
        this._outputContentProvider.cancelQuery(uri);
    }

    /**
     * Choose a new database from the current server
     */
    private onChooseDatabase(): Promise<boolean> {
        if (this.CanRunCommand()) {
            return this._connectionMgr.onChooseDatabase();
        }
    }

    /**
     * Close active connection, if any
     */
    private onDisconnect(): Promise<any> {
        if (this.CanRunCommand()) {
            return this._connectionMgr.onDisconnect();
        }
    }

    /**
     * Manage connection profiles (create, edit, remove).
     */
    private onManageProfiles(): Promise<boolean> {
        if (this.CanRunCommand()) {
            return this._connectionMgr.onManageProfiles();
        }
    }

    /**
     * Let users pick from a list of connections
     */
    public onNewConnection(): Promise<boolean> {
        if (this.CanRunCommand()) {
            return this._connectionMgr.onNewConnection();
        }
    }

    /**
     * get the T-SQL query from the editor, run it and show output
     */
    public onRunQuery(): void {
        if (!this.CanRunCommand()) {
            return;
        }
        const self = this;
        if (!this._vscodeWrapper.isEditingSqlFile) {
            // Prompt the user to change the language mode to SQL before running a query
            this._connectionMgr.connectionUI.promptToChangeLanguageMode().then( result => {
                if (result) {
                    self.onRunQuery();
                }
            }).catch(err => {
                self._vscodeWrapper.showErrorMessage(Constants.msgError + err);
            });
        } else if (!this._connectionMgr.isConnected(this._vscodeWrapper.activeTextEditorUri)) {
            // If we are disconnected, prompt the user to choose a connection before executing
            this.onNewConnection().then(result => {
                if (result) {
                    self.onRunQuery();
                }
            }).catch(err => {
                self._vscodeWrapper.showErrorMessage(Constants.msgError + err);
            });
        } else {
            let editor = this._vscodeWrapper.activeTextEditor;
            let uri = this._vscodeWrapper.activeTextEditorUri;
            let title = path.basename(editor.document.fileName);
            let querySelection: ISelectionData;

            // Calculate the selection if we have a selection, otherwise we'll use null to indicate
            // the entire document is the selection
            if (!editor.selection.isEmpty) {
                let selection = editor.selection;
                querySelection = {
                    startLine: selection.start.line,
                    startColumn: selection.start.character,
                    endLine: selection.end.line,
                    endColumn: selection.end.character
                };
            }

            // Trim down the selection. If it is empty after selecting, then we don't execute
            let selectionToTrim = editor.selection.isEmpty ? undefined : editor.selection;
            if (editor.document.getText(selectionToTrim).trim().length === 0) {
                return;
            }

            this._outputContentProvider.runQuery(this._statusview, uri, querySelection, title);
        }
    }

    /**
     * Executes a callback and logs any errors raised
     */
    private runAndLogErrors<T>(promise: Promise<T>): Promise<T> {
        let self = this;
        return promise.catch(err => {
            self._vscodeWrapper.showErrorMessage(Constants.msgError + err);
        });
    }

    /**
     * Access the connection manager for testing
     */
    public get connectionManager(): ConnectionManager {
        return this._connectionMgr;
    }

    /**
     * Verifies the extension is initilized and if not shows an error message
     */
    private CanRunCommand(): boolean {
        if (this._connectionMgr === undefined) {
            Utils.showErrorMsg(Constants.extensionNotInitializedError);
            return false;
        }
        return true;
    }

    /**
     * Prompt the user to view release notes if this is new extension install
     */
    private showReleaseNotesPrompt(): void {
        let self = this;
        if (!this.doesExtensionLaunchedFileExist()) {
            // ask the user to view a scenario document
            let confirmText = 'View Now';
            this._vscodeWrapper.showInformationMessage(
                    'View a walkthrough of common vscode-mssql scenarios?', confirmText)
                .then((choice) => {
                    if (choice === confirmText) {
                        self.launchReleaseNotesPage();
                    }
                });
        }
    }

    /**
     * Shows the release notes page in the preview browser
     */
    private launchReleaseNotesPage(): void {
        // get the URI for the release notes page
        let docUri = vscode.Uri.file(
            this._context.asAbsolutePath(
                'out/src/views/htmlcontent/src/docs/index.html'));

        // show the release notes page in the preview window
        vscode.commands.executeCommand(
            'vscode.previewHtml',
            docUri,
            vscode.ViewColumn.One,
            'vscode-mssql Release Notes');
    }

    /**
     * Check if the extension launched file exists.
     * This is to detect when we are running in a clean install scenario.
     */
    private doesExtensionLaunchedFileExist(): boolean {
        // check if file already exists on disk
        let filePath = this._context.asAbsolutePath('extensionlaunched.dat');
        try {
            // this will throw if the file does not exist
            fs.statSync(filePath);
            return true;
        } catch (err) {
            try {
                // write out the "first launch" file if it doesn't exist
                fs.writeFile(filePath, 'launched');
            } catch (err) {
                // ignore errors writing first launch file since there isn't really
                // anything we can do to recover in this situation.
            }
            return false;
        }
    }

    /**
     * Called by VS Code when a text document closes. This will dispatch calls to other
     * controllers as needed. Determines if this was a closed file or if it was an instance
     * where a file was saved to disk after being an untitled file.
     * @param doc The document that was closed
     */
    private onDidCloseTextDocument(doc: vscode.TextDocument): void {
        let closedDocumentUri: string = doc.uri.toString();
        let closedDocumentUriScheme: string = doc.uri.scheme;

        // Did we save a document before this close event? Was it an untitled document?
        if (this._lastSavedUri && this._lastSavedTimer && closedDocumentUriScheme === Constants.untitledScheme) {
            // Stop the save timer
            this._lastSavedTimer.end();

            // Check that we saved a document *just* before this close event
            // If so, then we saved an untitled document and need to update where necessary
            if (this._lastSavedTimer.getDuration() < Constants.untitledSaveTimeThreshold) {
                this._connectionMgr.onUntitledFileSaved(closedDocumentUri, this._lastSavedUri);
            }

            // Reset the save timer
            this._lastSavedTimer = undefined;
            this._lastSavedUri = undefined;
        } else {
            // Pass along the close event to the other handlers
            this._connectionMgr.onDidCloseTextDocument(doc);
            this._outputContentProvider.onDidCloseTextDocument(doc);
        }
    }

    /**
     * Called by VS Code when a text document is opened. Checks if a SQL file was opened
     * to enable features of our extension for the document.
     */
    private onDidOpenTextDocument(doc: vscode.TextDocument): void {
        this._connectionMgr.onDidOpenTextDocument(doc);
    }

    /**
     * Called by VS Code when a text document is saved. Will trigger a timer to
     * help determine if the file was a file saved from an untitled file.
     * @param doc The document that was saved
     */
    private onDidSaveTextDocument(doc: vscode.TextDocument): void {
        let savedDocumentUri: string = doc.uri.toString();

        // Keep track of which file was last saved and when for detecting the case when we save an untitled document to disk
        this._lastSavedTimer = new Utils.Timer();
        this._lastSavedTimer.start();
        this._lastSavedUri = savedDocumentUri;
    }
}<|MERGE_RESOLUTION|>--- conflicted
+++ resolved
@@ -96,13 +96,8 @@
         this._event.on(Constants.cmdManageConnectionProfiles, () => { self.runAndLogErrors(self.onManageProfiles()); });
         this.registerCommand(Constants.cmdChooseDatabase);
         this._event.on(Constants.cmdChooseDatabase, () => { self.onChooseDatabase(); } );
-<<<<<<< HEAD
-        this.registerCommand(Constants.cmdShowReleaseNotes);
-        this._event.on(Constants.cmdShowReleaseNotes, () => { self.launchReleaseNotesPage(); } );
         this.registerCommand(Constants.cmdCancelQuery);
         this._event.on(Constants.cmdCancelQuery, () => { self.onCancelQuery(); });
-=======
->>>>>>> e401ed24
 
         this._vscodeWrapper = new VscodeWrapper();
 
